# Create an optimized version of the Streamlit app with performance improvements for many files.
# Key upgrades:
# - Cached, parallel file reading
# - Optional Polars backend (if installed)
# - Downcasting dtypes + categorical conversion
# - On-demand charts (to avoid rendering overhead)
# - Vectorized per-group stats via pandas agg
# - Heavier ops hidden behind expanders
# - Safer large-data display (sample/limit)

app_code = r'''
# -*- coding: utf-8 -*-
"""
🧪 Tetkik Analiz Arayüzü — Çoklu Dosya (Optimize)
- Çoklu dosya için hızlı okuma (paralel + cache)
- Bellek optimizasyonu (downcast, categorical)
- İsteğe bağlı Polars hızlandırma (kuruluysa)
- Büyük tabloları temkinli gösterim (örnekleme/limit)
- Grafikler isteğe bağlı oluşturulur (butonlar/checkbox), matplotlib (renk set edilmez)
Kurulum:
    pip install streamlit pandas numpy scipy openpyxl matplotlib
(opsiyonel hızlandırma)
    pip install polars pyarrow
Çalıştırma:
    streamlit run app_optimized.py
"""

import io
import math
import numpy as np
import pandas as pd
import streamlit as st
from scipy import stats
import matplotlib.pyplot as plt
from concurrent.futures import ThreadPoolExecutor

# ============== Ayarlar ============== #
st.set_page_config(page_title="Tetkik Analiz — Optimize", layout="wide")
REQ_COLS = ["PROTOKOL_NO", "TCKIMLIK_NO", "TETKIK_ISMI", "TEST_DEGERI", "CINSIYET"]
# Kategorik (metin) testler
# NOT: A0 HPLC bir % değerdir → KATEGORIK DEĞİL!
CATEGORICAL_TESTS = {"Kan Grubu/", "Anormal Hb/"}


# --- Erişkin pozitiflik eşikleri (TETKIK_ISMI anahtarları) ---
THRESHOLDS = {
    # HbA2
    "HbA2 (%)": (">=", 3.5),
    "A2/":      (">=", 3.5),   # sizin isimlendirme
    # HbF
    "HbF (%)":  (">",  2.0),
    "F/":       (">",  2.0),
    # Varyant yüzdeleri
    "HbS (%)":  (">",  0.0),
    "HbC (%)":  (">",  0.0),
    "HbD (%)":  (">",  0.0),
    "HbE (%)":  (">",  0.0),
}

# İsteğe bağlı: yalnızca >0 filtresini varsayılan açık yapmak istediğin test adları
GT_ZERO_DEFAULT = {
    "HbS (%)","HbC (%)","HbD (%)","HbE (%)","HbF (%)","HbA2 (%)","A2/","F/",
    "C/","D/","E/","S/"          # HPLC varyant pikleri
}


# >0 ise "pozitif" sayılacak varyant yüzdeleri (ihtiyacına göre genişlet)
VARIANT_NUMERIC_TESTS = {
    "HbS (%)", "HbC (%)", "HbD (%)", "HbE (%)",
    "HbF (%)", "HbA2 (%)",   # eşik kullanacaksan ayrıca ekleriz
    "Anormal Hb/"            # sayı geliyorsa >0 filtre uygular
}
DISPLAY_LIMIT = 200  # Büyük veri için önizleme limiti

MALE_TOKENS = {"e", "erkek", "m", "male", "bay"}
FEMALE_TOKENS = {"k", "kadın", "kadin", "f", "female", "bayan"}

# Polars mevcut mu?
try:
    import polars as pl
    HAS_POLARS = True
except Exception:
    HAS_POLARS = False

# ============== Yardımcılar ============== #
def coerce_numeric(series: pd.Series) -> pd.Series:
    s = series.astype(str).str.replace(",", ".", regex=False).str.replace(" ", "", regex=False)
    return pd.to_numeric(s, errors="coerce")
    
# __VAL_NUM__ kolonunu güvenle oluşturur (yoksa ekler)
def add_numeric_copy(frame, src_col="TEST_DEGERI", out_col="__VAL_NUM__"):
    if out_col not in frame.columns:
        tmp = (
            frame[src_col].astype(str)
            .str.replace(",", ".", regex=False)
            .str.replace(" ", "", regex=False)
        )
        frame[out_col] = pd.to_numeric(tmp, errors="coerce")
    return frame

def check_columns(df: pd.DataFrame):
    return [c for c in REQ_COLS if c not in df.columns]


def normalize_sex_label(value):
    if not isinstance(value, str):
        return None
    trimmed = value.strip()
    if not trimmed:
        return None
    low = trimmed.lower()
    if low in MALE_TOKENS:
        return "Erkek"
    if low in FEMALE_TOKENS:
        return "Kadın"
    return trimmed


def _resolve_patient_sex(series: pd.Series) -> str:
    values = [v for v in pd.unique(series.dropna()) if isinstance(v, str) and v]
    if not values:
        return "Bilinmiyor"
    if len(values) == 1:
        return values[0]
    return "Çakışma"


def summarize_sex_counts(frame: pd.DataFrame) -> pd.DataFrame:
    tmp = frame[["TCKIMLIK_NO", "CINSIYET"]].copy()
<<<<<<< HEAD

    canon = tmp["CINSIYET"].map(normalize_sex_label)
    canon = pd.Series(canon.to_numpy(dtype=object), index=canon.index, name="__SEX_CANON__")
    tmp["__SEX_CANON__"] = canon
=======
    tmp["__SEX_CANON__"] = tmp["CINSIYET"].map(normalize_sex_label)
>>>>>>> fabdd6d6

    row_counts = (
        tmp["__SEX_CANON__"].fillna("Bilinmiyor").value_counts(dropna=False)
        .rename_axis("CINSIYET")
        .to_frame("Satır Sayısı")
    )

    with_id = tmp[tmp["TCKIMLIK_NO"].notna()].copy()
    if not with_id.empty:
        patient_gender = (
            with_id.groupby("TCKIMLIK_NO")["__SEX_CANON__"]
            .apply(_resolve_patient_sex)
            .reset_index(name="__SEX_RESOLVED__")
        )
        patient_counts = (
            patient_gender["__SEX_RESOLVED__"].value_counts(dropna=False)
            .rename_axis("CINSIYET")
            .to_frame("Hasta (Benzersiz)")
        )
    else:
        patient_counts = pd.DataFrame(columns=["Hasta (Benzersiz)"])

    summary = row_counts.join(patient_counts, how="outer").fillna(0)
    summary["Satır Sayısı"] = summary["Satır Sayısı"].astype(int)
    summary["Hasta (Benzersiz)"] = summary["Hasta (Benzersiz)"].astype(int)

    total_rows = summary["Satır Sayısı"].sum()
    total_patients = summary["Hasta (Benzersiz)"].sum()

    if total_rows:
        summary["% Satır"] = (summary["Satır Sayısı"] / total_rows * 100).round(2)
    else:
        summary["% Satır"] = np.nan

    if total_patients:
        summary["% Hasta"] = (
            summary["Hasta (Benzersiz)"] / total_patients * 100
        ).round(2)
    else:
        summary["% Hasta"] = np.nan

    summary = summary.reset_index()
    summary = summary[[
        "CINSIYET",
        "Hasta (Benzersiz)",
        "% Hasta",
        "Satır Sayısı",
        "% Satır",
    ]]
    return summary.sort_values("Hasta (Benzersiz)", ascending=False).reset_index(drop=True)

def downcast_df(df: pd.DataFrame) -> pd.DataFrame:
    # PROTOKOL_NO, TCKIMLIK_NO sayıya dönmesin (ID olabilir), diğer uygun alanları küçült
    # TEST_DEGERI numerik
    if "TEST_DEGERI" in df.columns:
        df["TEST_DEGERI"] = coerce_numeric(df["TEST_DEGERI"])
        df["TEST_DEGERI"] = pd.to_numeric(df["TEST_DEGERI"], errors="coerce", downcast="float")
    # Kategorik alanlar
    for col in ["TETKIK_ISMI", "CINSIYET", "SOURCE_FILE"]:
        if col in df.columns:
            df[col] = df[col].astype("category")
    return df

def descr_stats_fast(x: pd.Series) -> dict:
    x = pd.to_numeric(x, errors="coerce")
    x = x[~x.isna()]
    if x.empty:
        return {"count": 0, "mean": np.nan, "std": np.nan, "min": np.nan,
                "q1": np.nan, "median": np.nan, "q3": np.nan, "max": np.nan,
                "cv%": np.nan, "iqr": np.nan}
    q = np.percentile(x, [25, 50, 75])
    mean = float(x.mean())
    std = float(x.std(ddof=1)) if len(x) > 1 else 0.0
    cv = (std / mean) * 100 if mean != 0 else np.nan
    return {
        "count": int(x.size),
        "mean": mean,
        "std": std,
        "min": float(x.min()),
        "q1": float(q[0]),
        "median": float(q[1]),
        "q3": float(q[2]),
        "max": float(x.max()),
        "cv%": float(cv),
        "iqr": float(q[2] - q[0]),
    }

def normality_flag(x: pd.Series, alpha=0.05) -> str:
    x = pd.to_numeric(x, errors="coerce").dropna()
    if len(x) < 3:
        return "yetersiz"
    try:
        if len(x) <= 5000:
            stat, p = stats.shapiro(x)
            return "normal" if p >= alpha else "non-normal"
        else:
            res = stats.anderson(x, dist="norm")
            crit = res.critical_values[2]  # 5%
            return "normal" if res.statistic < crit else "non-normal"
    except Exception:
        return "bilinmiyor"
        
def add_numeric_copy(frame, src_col="TEST_DEGERI", out_col="__VAL_NUM__"):
    if out_col not in frame.columns:
        tmp = (frame[src_col].astype(str)
               .str.replace(",", ".", regex=False)
               .str.replace(" ", "", regex=False))
        frame[out_col] = pd.to_numeric(tmp, errors="coerce")
    return frame

def apply_threshold(series, rule):
    op, cut = rule
    if op == ">=": return series >= cut
    if op == ">":  return series >  cut
    if op == "<=": return series <= cut
    if op == "<":  return series <  cut
    return series.notna()
    
def nonparametric_test_by_group(df, val_col, grp_col):
    # Gruplar
    groups = [g.dropna() for _, g in df.groupby(grp_col)[val_col]]
    groups = [pd.to_numeric(g, errors="coerce").dropna() for g in groups]
    groups = [g for g in groups if len(g) > 0]
    unique_groups = df[grp_col].dropna().unique()
    unique_groups = [g for g in unique_groups if df[df[grp_col] == g][val_col].notna().sum() > 0]

    if len(unique_groups) < 2:
        return "Karşılaştırma için en az 2 grup gerekli.", None

    if len(unique_groups) == 2:
        gnames = list(unique_groups)
        x = pd.to_numeric(df[df[grp_col] == gnames[0]][val_col], errors="coerce").dropna()
        y = pd.to_numeric(df[df[grp_col] == gnames[1]][val_col], errors="coerce").dropna()
        if len(x) >= 1 and len(y) >= 1:
            stat, p = stats.mannwhitneyu(x, y, alternative="two-sided")
            return f"Mann–Whitney U: U={stat:.2f}, p={p:.4g} ({gnames[0]} vs {gnames[1]})", ("MWU", stat, p, gnames[0], gnames[1])
        else:
            return "Gruplarda yeterli gözlem yok.", None
    else:
        stat, p = stats.kruskal(*groups)
        return f"Kruskal–Wallis: H={stat:.2f}, p={p:.4g} (grup sayısı: {len(unique_groups)})", ("KW", stat, p, unique_groups)

def make_boxplot(df, x_col, y_col, title="Kutu Grafiği"):
    valid = df[[x_col, y_col]].copy()
    valid[y_col] = pd.to_numeric(valid[y_col], errors="coerce")
    valid = valid.dropna()
    if valid.empty:
        st.info("Grafik için yeterli veri yok.")
        return
    cats = list(valid[x_col].astype(str).unique())
    data = [valid[valid[x_col].astype(str) == c][y_col].values for c in cats]
    fig, ax = plt.subplots()
    ax.boxplot(data, labels=cats, showmeans=True)
    ax.set_title(title)
    ax.set_xlabel(x_col)
    ax.set_ylabel(y_col)
    st.pyplot(fig)

def make_hist(df, col, bins=30, title="Histogram"):
    x = pd.to_numeric(df[col], errors="coerce").dropna()
    if x.empty:
        st.info("Histogram için yeterli veri yok.")
        return
    fig, ax = plt.subplots()
    ax.hist(x, bins=bins)
    ax.set_title(title)
    ax.set_xlabel(col)
    ax.set_ylabel("Frekans")
    st.pyplot(fig)

def export_df(df, name="export.csv"):
    csv = df.to_csv(index=False).encode("utf-8-sig")
    st.download_button("⬇️ CSV indir", data=csv, file_name=name, mime="text/csv")

# ============== Cache'li Dosya Okuma ============== #
@st.cache_data(show_spinner=False)
def read_one_excel_cached(file_bytes: bytes, engine_hint: str = "openpyxl") -> pd.DataFrame:
    bio = io.BytesIO(file_bytes)
    return pd.read_excel(bio, engine=engine_hint)

def read_many_excels(files):
    # Paralel okuma
    def _read(upl):
        try:
            data = upl.read()  # bytes
            df = read_one_excel_cached(data)
            return (upl.name, df, None)
        except Exception as e:
            return (upl.name, None, str(e))

    out = []
    with ThreadPoolExecutor(max_workers=min(8, len(files))) as ex:
        for name, df, err in ex.map(_read, files):
            out.append((name, df, err))
    return out

# ============== UI Başlangıç ============== #
st.title("⚡ Tetkik Analiz — Çoklu Dosya (Optimize)")
st.caption("Büyük veri ve çoklu dosya için hızlandırılmış sürüm.")

uploads = st.file_uploader("Excel dosyaları (.xlsx, .xls) — Çoklu seçim", type=["xlsx", "xls"], accept_multiple_files=True)

use_polars = st.checkbox("Polars hızlandırmayı dene (kuruluysa)", value=HAS_POLARS and True,
                         help="Polars kurulu değilse otomatik devre dışı kalır.")

if not uploads:
    st.info("Birden çok dosyayı aynı anda seçin. Örn: 12 dosya.")
    st.stop()

with st.spinner("Dosyalar okunuyor..."):
    results = read_many_excels(uploads)

frames = []
skipped = []
for name, tmp, err in results:
    if err:
        skipped.append((name, f"Okuma hatası: {err}"))
        continue
    miss = check_columns(tmp)
    if miss:
        skipped.append((name, f"Eksik sütun: {miss}"))
        continue
    tmp["SOURCE_FILE"] = name
    frames.append(tmp)

if skipped:
    for nm, msg in skipped:
        st.warning(f"'{nm}' atlandı → {msg}")

if not frames:
    st.error("Uygun veri içeren dosya bulunamadı.")
    st.stop()

# Birleştir
df = pd.concat(frames, ignore_index=True)
df = downcast_df(df)

# Polars'a çevir (opsiyonel)
if use_polars and HAS_POLARS:
    try:
        pl_df = pl.from_pandas(df)
    except Exception:
        use_polars = False
        pl_df = None
else:
    pl_df = None

# ================= Filtreler ================= #
left, right = st.columns([3, 2])
with left:
    unique_tests = sorted([str(x) for x in df["TETKIK_ISMI"].dropna().unique()])
    default_pick = unique_tests
    selected_tests = st.multiselect("Analiz edilecek tetkikler", options=unique_tests, default=default_pick)
with right:
    sexes = [str(x) for x in df["CINSIYET"].dropna().unique()]
    chosen_sex = st.multiselect("Cinsiyet filtresi", options=sexes, default=sexes)
    files = [str(x) for x in df["SOURCE_FILE"].dropna().unique()]
    chosen_files = st.multiselect("Dosya filtresi", options=files, default=files)

work = df.copy()
if chosen_sex:
    work = work[work["CINSIYET"].astype(str).isin(chosen_sex)]
if chosen_files:
    work = work[work["SOURCE_FILE"].astype(str).isin(chosen_files)]
if selected_tests:
    work = work[work["TETKIK_ISMI"].astype(str).isin(selected_tests)]

# ================= VARYANT ÖZETLERİ (Anormal Hb / HPLC → Etiket + Özet) ================= #
# === VARYANT ÖZETİ / ETİKETLEME === (BAŞLA)
import re

# Güvence: numeric kopya olsun
work = add_numeric_copy(work)

# Erişkin eşik setleri
A2_KEYS = {"A2/", "HbA2", "HbA2 (%)", "Hb A2", "Hb A2 (%)"}
F_KEYS = {"F/", "HbF", "HbF (%)", "Hb F", "Hb F (%)"}

# TETKIK_ISMI -> varyant adı (HPLC pikleri)
NUMVAR_FROM_TEST = {
    "C/": "HbC",
    "D/": "HbD",
    "E/": "HbE",
    "S/": "HbS",
}


def norm_anormal_hb_text(x: str | None):
    if not isinstance(x, str):
        return None
    s = x.upper().replace("İ", "I").strip()
    if re.search(r"S-?BETA|S ?β", s):
        return "Hb S-β-thal"
    if re.search(r"\bHBS\b|S TRAIT|S HET|HBS HET|HBS TAS|S-TASIY", s):
        return "HbS"
    if re.search(r"\bHBC\b", s):
        return "HbC"
    if re.search(r"\bHBD\b", s):
        return "HbD"
    if re.search(r"\bHBE\b", s):
        return "HbE"
    if re.search(r"\bA2\b|HBA2", s):
        return "HbA2↑"
    if re.search(r"\bF\b|HBF", s):
        return "HbF↑"
    if re.search(r"\bNORMAL\b|NEG", s):
        return "Normal"
    return None


def pick_variant_tag(g: pd.DataFrame) -> str | None:
    g = add_numeric_copy(g.copy())
    g["TETKIK_ISMI"] = g["TETKIK_ISMI"].astype(str)
    tags = []

    # 1) Anormal Hb/ metinlerinden
    txt = g.loc[g["TETKIK_ISMI"] == "Anormal Hb/", "TEST_DEGERI"].dropna().astype(str)
    for v in txt:
        t = norm_anormal_hb_text(v)
        if t:
            tags.append(t)

    # 2) HbA2 ve HbF erişkin eşikleri
    if g["TETKIK_ISMI"].isin(A2_KEYS).any():
        a2 = g.loc[g["TETKIK_ISMI"].isin(A2_KEYS), "__VAL_NUM__"].dropna()
        if not a2.empty and a2.max() >= 3.5:
            tags.append("HbA2↑")
    if g["TETKIK_ISMI"].isin(F_KEYS).any():
        f = g.loc[g["TETKIK_ISMI"].isin(F_KEYS), "__VAL_NUM__"].dropna()
        if not f.empty and f.max() > 2.0:
            tags.append("HbF↑")

    # 3) HPLC pikleri (C/D/E/S) -> >0 varsa ilgili varyant
    for k, var_name in NUMVAR_FROM_TEST.items():
        m = g["TETKIK_ISMI"] == k
        if m.any():
            vv = g.loc[m, "__VAL_NUM__"].dropna()
            if not vv.empty and (vv > 0).any():
                tags.append(var_name)

    if not tags:
        return None
    priority = ["Hb S-β-thal", "HbS", "HbC", "HbD", "HbE", "HbA2↑", "HbF↑", "Normal"]
    for p in priority:
        if p in tags:
            return p
    return tags[0]
# === VARYANT ÖZETİ / ETİKETLEME === (BİTİR)


if "VARIANT_TAG" not in work.columns:
    # __VAL_NUM__ güvence (tüm work üzerinde)
    work = add_numeric_copy(work)

    var_map = (work.groupby("PROTOKOL_NO", group_keys=False)
                  .apply(lambda g: pd.Series({"VARIANT_TAG": pick_variant_tag(g)}))
                  .reset_index())
    work = work.merge(var_map, on="PROTOKOL_NO", how="left")


# Kullanıcı arayüzü
st.header("📋 Varyant Özeti — erişkin eşikleri ile")
st.caption(
    "Son halini Streamlit arayüzünde anlık görebilmek için `streamlit run app.py` komutunu çalıştırabilirsiniz. "
    "Bu bölüm, yüklediğiniz verilere göre her yeniden çalıştırmada güncellenir."
)

# Sadece anlamlı etiketleri (harfler) göster
order = ["Hb S-β-thal", "HbS", "HbC", "HbD", "HbE", "HbA2↑", "HbF↑", "Normal"]
present = [t for t in order if t in set(work["VARIANT_TAG"].dropna())]

variant_choice = st.selectbox("Varyant seç:", ["(Tümü)"] + present, index=0)

base_v = work.copy()
if variant_choice != "(Tümü)":
    base_v = base_v[base_v["VARIANT_TAG"] == variant_choice]

# 1) (Tümü) ise: frekans tablosu
if variant_choice == "(Tümü)":
    freq = (work["VARIANT_TAG"]
            .value_counts(dropna=True)
            .rename_axis("Varyant").to_frame("N").reset_index())
    total = int(freq["N"].sum()) if not freq.empty else 0
    if total > 0:
        freq["%"] = (freq["N"] / total * 100).round(2)
    st.subheader("Varyant Frekansları")
    st.dataframe(freq, use_container_width=True)
    st.download_button("⬇️ Varyant frekansları (CSV)",
                       data=freq.to_csv(index=False).encode("utf-8-sig"),
                       file_name="varyant_frekans.csv", mime="text/csv")

# 2) Seçilen varyant için Female/Male Mean±SD tablosu ve olgu listesi
def _mean_sd(s: pd.Series):
    s = pd.to_numeric(s, errors="coerce").dropna()
    return "—" if s.empty else f"{s.mean():.2f} ± {s.std(ddof=1):.2f}"

PARAMS = {
    "Hemogram/HGB":  ("Hb (g/dL)",   "F: 11–15; M: 12–17"),
    "Hemogram/HCT":  ("HCT (%)",     "F: 36–46; M: 40–53"),
    "Hemogram/RBC":  ("RBC (×10⁶)",  "F: 3.9–5.6; M: 4.5–6.0"),
    "Hemogram/RDW":  ("RDW (%)",     "11–16"),
    "Hemogram/MCV":  ("MCV (fL)",    "80–100"),
    "Hemogram/MCH":  ("MCH (pg)",    "27–34"),
    "Hemogram/MCHC": ("MCHC (g/dL)", "32–36"),
    "HbA":           ("HbA (%)",     "94–98"),
    "HbA2 (%)":      ("HbA₂ (%)",    "2–3.5"),
    "A2/":           ("HbA₂ (%)",    "2–3.5"),
    "HbF (%)":       ("Hb F (%)",    "0–2"),
    "F/":            ("Hb F (%)",    "0–2"),
}

st.subheader("♀/♂ Mean ± SD (seçilen varyant)")
rows = []
for tetkik_key, (disp, ref) in PARAMS.items():
    subp = base_v[base_v["TETKIK_ISMI"] == tetkik_key].copy()
    if subp.empty: 
        continue
    subp = add_numeric_copy(subp)  # __VAL_NUM__ güvence
    fem = _mean_sd(subp.loc[subp["CINSIYET"].astype(str).str.lower().str.startswith(("k","f")), "__VAL_NUM__"])
    male= _mean_sd(subp.loc[subp["CINSIYET"].astype(str).str.lower().str.startswith(("e","m")), "__VAL_NUM__"])
    rows.append({"Parameter": disp, "Female (Mean ± SD)": fem, "Male (Mean ± SD)": male, "Reference range": ref})

table_fm = pd.DataFrame(rows)
if table_fm.empty and variant_choice != "(Tümü)":
    st.info("Bu varyant için parametrik veri bulunamadı.")
else:
    st.dataframe(table_fm, use_container_width=True)
    st.download_button("⬇️ Tablo #1 (CSV)",
                       data=table_fm.to_csv(index=False).encode("utf-8-sig"),
                       file_name="varyant_ozet_female_male.csv", mime="text/csv")

# Olgu listesi: seçili varyantta kimler var?
if variant_choice != "(Tümü)":
    cols_keep = ["PROTOKOL_NO", "TCKIMLIK_NO", "CINSIYET", "SOURCE_FILE"]
    cols_keep = [c for c in cols_keep if c in base_v.columns]
    case_tbl = base_v.drop_duplicates(subset=["PROTOKOL_NO"])[cols_keep + ["VARIANT_TAG"]]
    st.subheader("Olgu listesi (seçilen varyant)")
    st.dataframe(case_tbl, use_container_width=True)
    st.download_button("⬇️ Olgu listesi (CSV)",
                       data=case_tbl.to_csv(index=False).encode("utf-8-sig"),
                       file_name=f"olgu_listesi_{variant_choice}.csv", mime="text/csv")


# ================= Ön-izleme & Müdahale: Metinden Sayıya ================= #
import re
import numpy as np
import pandas as pd
import streamlit as st

# --- Yardımcılar (esnek sayı çözücü) ---
def _dec_fix(x: str) -> str:
    s = x.replace("\xa0", " ").strip()
    # hem '.' hem ',' varsa: sondaki ayraç ondalık, diğerleri binlik sayılır
    if "," in s and "." in s:
        last = max(s.rfind(","), s.rfind("."))
        dec = s[last]
        s = re.sub(r"[.,](?=\d{3}\b)", "", s)  # binlikleri at
        s = s.replace(dec, ".")
    elif "," in s:
        s = s.replace(".", "")         # olası binlik noktaları
        s = s.replace(",", ".")        # ondalık virgül → nokta
    else:
        s = re.sub(r"\.(?=\d{3}\b)", "", s)  # binlik noktayı at
    return s

def smart_number(text: str):
    """Öneri üretir (float veya None). Birimleri, %, < >, aralıkları yakalar."""
    if text is None: 
        return None
    s = str(text).strip().lower()
    if s in {"", "nan", "na", "n/a", "yok", "boş", "empty", "nd"}:
        return None
    if s in {"pozitif", "+", "positive", "pos"}: return 1.0
    if s in {"negatif", "-", "negative", "neg"}: return 0.0

    # yüzde (15% → 15)
    s = s.replace("%", " ")

    # eşitsizlikler (<, ≤, >, ≥) → sınır değer (isteğe göre geliştirebiliriz)
    m_ineq = re.match(r"^\s*([<>]=?)\s*([0-9.,]+)", s)
    if m_ineq:
        op, num = m_ineq.groups()
        try: v = float(_dec_fix(num))
        except: v = None
        return v

    # aralıklar (12–14, 12-14) → ortalama
    m_rng = re.match(r"^\s*([+-]?\d[\d.,]*)\s*[-–—]\s*([+-]?\d[\d.,]*)", s)
    if m_rng:
        a, b = m_rng.groups()
        try:
            a = float(_dec_fix(a)); b = float(_dec_fix(b))
            return (a + b) / 2.0
        except:
            return None

    # metin içindeki ilk sayıyı çek (12,3 g/dL vb.)
    m_any = re.search(r"[+-]?\d[\d.,]*", s)
    if m_any:
        try: return float(_dec_fix(m_any.group(0)))
        except: return None

    return None

# --- Problem yakalama: Öneri + işaretleme ---
orig = work["TEST_DEGERI"].astype(str)
suggested = orig.map(smart_number)

# “problemli” kriteri: numeric'e çevrilemiyor ya da metinde işaret/harf/aralık var
is_categorical_row = work["TETKIK_ISMI"].astype(str).isin(CATEGORICAL_TESTS)
mask_problem = (
    (~is_categorical_row) & (
        suggested.isna() |
        orig.str.contains(r"[A-Za-z%<>]|[-–—].*[-–—]", regex=True)
    )
)

# İnceleme tablosu: orijinal + öneri + düzenlenebilir hedef
preview = work.loc[mask_problem, [
    "TETKIK_ISMI", "CINSIYET", "PROTOKOL_NO", "TCKIMLIK_NO", "TEST_DEGERI"
]].copy()

preview = preview.reset_index().rename(columns={"index": "__ROW_ID__"})
preview["SUGGESTED"] = suggested.loc[preview["__ROW_ID__"]].values

st.header("🧹 Problemli Değerler — Ön-izleme & Müdahale")
st.caption("Aşağıda metin içerikli/sorunlu tüm değerler listelenir. 'CLEAN_VALUE' sütununu elle düzeltebilirsin.")

# Düzenlenebilir sütun: CLEAN_VALUE (başlangıçta öneri)
preview["CLEAN_VALUE"] = preview["SUGGESTED"]

edited = st.data_editor(
    preview,
    use_container_width=True,
    num_rows="fixed",
    column_config={
        "__ROW_ID__": st.column_config.NumberColumn(label="RowID", help="Orijinal satır indeksi", disabled=True),
        "TEST_DEGERI": st.column_config.TextColumn(label="ORIGINAL", help="Ham değer", disabled=True),
        "SUGGESTED": st.column_config.NumberColumn(label="ÖNERİ (otomatik)", help="Algoritmanın önerdiği", disabled=True),
        "CLEAN_VALUE": st.column_config.NumberColumn(label="CLEAN_VALUE (elle düzenle)", help="Burayı istediğin gibi değiştir"),
    },
    hide_index=True
)

col_apply, col_opts = st.columns([1,1])
with col_apply:
    apply_now = st.button("✅ Düzenlemeleri uygula (TEST_DEGERI_CLEAN)")

with col_opts:
    overwrite_main = st.checkbox("TEST_DEGERI sütununu CLEAN_VALUE ile değiştir", value=False)

if apply_now:
    # Son kullanıcının girdiklerini orijinal work'e geri yaz
    updates = edited[["__ROW_ID__", "CLEAN_VALUE"]].dropna(subset=["__ROW_ID__"])
    work.loc[updates["__ROW_ID__"].values, "TEST_DEGERI_CLEAN"] = updates["CLEAN_VALUE"].values

    if overwrite_main:
        work.loc[updates["__ROW_ID__"].values, "TEST_DEGERI"] = updates["CLEAN_VALUE"].values

    st.success(
        f"Güncellendi: {updates['__ROW_ID__'].nunique():,} satır için CLEAN_VALUE uygulandı. "
        f"{'TEST_DEGERI de güncellendi.' if overwrite_main else 'TEST_DEGERI_CLEAN sütunu oluşturuldu/güncellendi.'}"
    )
    st.download_button(
        "⬇️ Temiz/duzeltilmiş veriyi indir (CSV)",
        data=work.to_csv(index=False).encode("utf-8-sig"),
        file_name="temizlenmis_veri.csv",
        mime="text/csv"
    )



# ================= Genel Bilgiler ================= #
st.subheader("🔎 Genel Bilgiler (Birleştirilmiş)")
c1, c2, c3, c4, c5 = st.columns(5)
c1.metric("Toplam Satır", f"{len(df):,}")
c2.metric("Benzersiz TCKIMLIK_NO", f"{df['TCKIMLIK_NO'].nunique():,}")
c3.metric("Benzersiz Tetkik", f"{df['TETKIK_ISMI'].nunique():,}")
c4.metric("Benzersiz Cinsiyet", f"{df['CINSIYET'].nunique():,}")
c5.metric("Dosya Sayısı", f"{df['SOURCE_FILE'].nunique():,}")

with st.expander("Ham Veri Ön İzleme (limitli)"):
    st.dataframe(work.head(DISPLAY_LIMIT), use_container_width=True)
    st.caption(f"Yalnızca ilk {DISPLAY_LIMIT} satır görüntülenir.")

# ================= Hızlı Özetler ================= #
st.header("⚙️ Hızlı Özet ve Kırılımlar")
colA, colB = st.columns(2)
with colA:
    st.write("**Cinsiyete Göre Tanımlayıcılar (Seçimdeki veri)**")
    sex_summary = summarize_sex_counts(work)
    st.dataframe(sex_summary, use_container_width=True)
    st.caption(
        "Hasta sayıları benzersiz TCKIMLIK_NO üzerinden hesaplanır. "
        "Aynı kimlik için çelişen cinsiyet kayıtları 'Çakışma' olarak işaretlenir."
    )

with colB:
    st.write("**Dosyaya Göre Satır & Hasta & Tetkik Sayısı**")
    per_file = work.groupby("SOURCE_FILE").agg(
        N=("PROTOKOL_NO", "size"),
        Hasta_Sayisi=("TCKIMLIK_NO", "nunique"),
        Tetkik_Sayisi=("TETKIK_ISMI", "nunique")
    ).reset_index()
    st.dataframe(per_file, use_container_width=True)
    export_df(per_file, "dosya_bazinda_ozet_filtreli.csv")

# ================= Tetkik Bazlı Analiz ================= #
st.header("📊 Tetkik Bazlı Analiz (Seçim)")

results_rows = []

for test_name in selected_tests:
    sub = work[work["TETKIK_ISMI"].astype(str) == test_name].copy()
    if sub.empty:
        continue

    # --- KATEGORİK TESTLER (Kan Grubu, Anormal Hb) ---
    if test_name in {"Kan Grubu/", "Anormal Hb/"}:
        st.info("Bu tetkik kategorik olarak değerlendirildi (frekans analizi).")

        import re
        def normalize_blood_group(x):
            if not isinstance(x, str): return None
            s = x.upper().replace("İ","I").strip()
            abo = None
            if re.search(r"\bAB\b", s): abo = "AB"
            elif re.search(r"\bA\b", s): abo = "A"
            elif re.search(r"\bB\b", s): abo = "B"
            elif re.search(r"\b0\b|\bO\b", s): abo = "O"
            rh = "Rh(+)" if re.search(r"(\+|POS|POZ|RH\+)", s) else ("Rh(-)" if re.search(r"(\-|NEG)", s) else "")
            return (abo + (" " + rh if rh else "")).strip() if abo else s

        def normalize_anormal_hb_text(x):
            if not isinstance(x, str): return None
            s = x.upper().replace("İ","I").strip()
            if re.search(r"S-?BETA|S ?β", s): return "Hb S-β-thal"
            if re.search(r"\bHBS\b|S TRAIT|S HET|HBS HET|HBS TAS|S-TASIY", s): return "HbS"
            if re.search(r"\bHBC\b", s): return "HbC"
            if re.search(r"\bHBD\b", s): return "HbD"
            if re.search(r"\bHBE\b", s): return "HbE"
            if re.search(r"\bA2\b|HBA2", s): return "HbA2↑"
            if re.search(r"\bF\b|HBF", s): return "HbF↑"
            if re.search(r"\bNORMAL\b|NEG", s): return "Normal"
            return s or None

        if test_name == "Kan Grubu/":
            cat_series = sub["TEST_DEGERI"].map(normalize_blood_group)
        else:
            cat_series = sub["TEST_DEGERI"].map(normalize_anormal_hb_text)

        sub_cat = sub.assign(__CAT__=cat_series)

        # ---- Frekans tablosu ----
        freq_all = (sub_cat["__CAT__"].value_counts(dropna=False)
                    .rename_axis("Kategori").to_frame("N").reset_index())
        total = int(freq_all["N"].sum()) if not freq_all.empty else 0
        if total > 0:
            freq_all["%"] = (freq_all["N"]/total*100).round(2)

        freq_by_sex = (sub_cat.pivot_table(index="__CAT__", columns="CINSIYET",
                                           values="PROTOKOL_NO", aggfunc="count", fill_value=0)
                       .astype(int).reset_index().rename(columns={"__CAT__":"Kategori"}))

        from scipy.stats import chi2_contingency
        chi2_msg = "Ki-kare uygulanamadı."
        try:
            cont = freq_by_sex.drop(columns=["Kategori"]).values
            if cont.sum() > 0 and cont.shape[1] > 1:
                chi2, p, dof, _ = chi2_contingency(cont)
                chi2_msg = f"Chi-square: χ²={chi2:.2f}, df={dof}, p={p:.4g}"
        except Exception as e:
            chi2_msg = f"Hata: {e}"

        tabs = st.tabs(["Frekans", "Cinsiyet Dağılımı", "İstatistik", "Olgu Listesi"])
        with tabs[0]:
            st.dataframe(freq_all, use_container_width=True)
        with tabs[1]:
            st.dataframe(freq_by_sex, use_container_width=True)
        with tabs[2]:
            st.info(chi2_msg)
        with tabs[3]:
            keep = ["PROTOKOL_NO","TCKIMLIK_NO","CINSIYET","SOURCE_FILE"]
            keep = [c for c in keep if c in sub_cat.columns]
            case_tbl = sub_cat[keep + ["TEST_DEGERI","__CAT__"]].rename(columns={"__CAT__":"Kategori"})
            st.dataframe(case_tbl, use_container_width=True)
            st.download_button("⬇️ Olgu listesi (CSV)",
                data=case_tbl.to_csv(index=False).encode("utf-8-sig"),
                file_name=f"{test_name}_olgu_listesi.csv", mime="text/csv")

        results_rows.append({
            "TETKIK_ISMI": test_name,
            "N": int(freq_all["N"].sum()),
            "Mean": None, "Median": None, "Std": None,
            "Min": None, "Q1": None, "Q3": None, "Max": None,
            "Normalite": "—", "Test": chi2_msg
        })


    # sayısal kopya hazırla
    sub = add_numeric_copy(sub)

    st.subheader(f"🧷 {test_name}")

    # --- KATEGORİK Mİ? ---
    is_categorical = (test_name in CATEGORICAL_TESTS)
    if not is_categorical:
        # veri temelli kontrol (sayısal oranı çok düşükse kategorik say)
        num_ratio = sub["__VAL_NUM__"].notna().mean()
        if num_ratio < 0.3:
            is_categorical = True

    if is_categorical:
        st.info("Bu tetkik kategorik olarak değerlendirildi (frekans analizi).")

        freq_all = (sub["TEST_DEGERI"].astype(str).str.strip()
                    .value_counts(dropna=False).rename_axis("Kategori")
                    .to_frame("N").reset_index())
        freq_all["%"] = (freq_all["N"] / freq_all["N"].sum() * 100).round(2)

        freq_by_sex = (sub.pivot_table(index="TEST_DEGERI", columns="CINSIYET",
                                       values="PROTOKOL_NO", aggfunc="count", fill_value=0)
                       .astype(int).reset_index().rename(columns={"TEST_DEGERI":"Kategori"}))

        chi2_msg = "Ki-kare uygulanamadı."
        try:
            from scipy.stats import chi2_contingency
            cont = freq_by_sex.drop(columns=["Kategori"]).values
            if cont.sum() > 0 and cont.shape[1] > 1:
                chi2, p, dof, _ = chi2_contingency(cont)
                chi2_msg = f"Chi-square: χ²={chi2:.2f}, df={dof}, p={p:.4g}"
        except Exception as e:
            chi2_msg = f"Hata: {e}"

        tabs = st.tabs(["Frekans", "Cinsiyet Dağılımı", "İstatistik"])
        with tabs[0]: st.dataframe(freq_all, use_container_width=True)
        with tabs[1]: st.dataframe(freq_by_sex, use_container_width=True)
        with tabs[2]: st.info(chi2_msg)

        results_rows.append({
            "TETKIK_ISMI": test_name, "N": int(freq_all["N"].sum()),
            "Mean": None, "Median": None, "Std": None, "Min": None, "Q1": None, "Q3": None, "Max": None,
            "Normalite": "—", "Test": chi2_msg
        })
        continue  # sayısal kola girme

    # --- SAYISAL ANALİZ (tek çerçeve: sub_work) ---
    use_threshold = st.checkbox(
        f"‘{test_name}’ için erişkin eşiğini uygula",
        value=(test_name in THRESHOLDS),
        key=f"th_{test_name}"
    )
    use_gt_zero  = st.checkbox(
        f"‘{test_name}’ için sadece > 0 değerleri dahil et",
        value=(test_name in GT_ZERO_DEFAULT),
        key=f"gt0_{test_name}"
    )

    sub_work = sub[sub["__VAL_NUM__"].notna()].copy()
    if use_threshold and test_name in THRESHOLDS:
        sub_work = sub_work[apply_threshold(sub_work["__VAL_NUM__"], THRESHOLDS[test_name])]
        st.caption(f"Eşik: {THRESHOLDS[test_name][0]} {THRESHOLDS[test_name][1]}")
    elif use_gt_zero:
        sub_work = sub_work[sub_work["__VAL_NUM__"] > 0]
        st.caption("Filtre: > 0")

    if sub_work.empty:
        st.warning("Filtre sonrası satır bulunamadı.")
        continue

    # Tanımlayıcılar
    stats_overall = descr_stats_fast(sub_work["__VAL_NUM__"])
    normal_flag   = normality_flag(sub_work["__VAL_NUM__"])

    # Cinsiyet / Dosya kırılımları
    by_sex = (sub_work.groupby("CINSIYET", dropna=False)["__VAL_NUM__"]
              .agg(count="count", mean="mean", std="std", min="min", median="median", max="max")).reset_index()

    by_file = (sub_work.groupby("SOURCE_FILE", dropna=False)["__VAL_NUM__"]
               .agg(count="count", mean="mean", std="std", min="min", median="median", max="max")).reset_index()

    # Nonparametrik test
    _msg_df = sub_work.rename(columns={"__VAL_NUM__": "VAL"})
    msg, test_info = nonparametric_test_by_group(_msg_df, "VAL", "CINSIYET")

    results_rows.append({
        "TETKIK_ISMI": test_name,
        "N": stats_overall["count"],
        "Mean": stats_overall["mean"],
        "Median": stats_overall["median"],
        "Std": stats_overall["std"],
        "Min": stats_overall["min"],
        "Q1": stats_overall["q1"],
        "Q3": stats_overall["q3"],
        "Max": stats_overall["max"],
        "Normalite": normal_flag,
        "Test": msg
    })

    # Sekmeler
    tabs = st.tabs(["Tanımlayıcı", "Cinsiyet", "Dosya", "İstatistiksel Test", "Histogram", "Boxplot"])
    with tabs[0]: st.table(pd.DataFrame([stats_overall]))
    with tabs[1]: st.dataframe(by_sex, use_container_width=True)
    with tabs[2]: st.dataframe(by_file, use_container_width=True)
    with tabs[3]: st.info(msg)
    with tabs[4]:
        if st.checkbox(f"Histogram göster ({test_name})", value=False):
            make_hist(_msg_df, "VAL", bins=30, title=f"{test_name} - Histogram")
    with tabs[5]:
        if st.checkbox(f"Boxplot göster ({test_name})", value=False):
            make_boxplot(sub_work, "CINSIYET", "__VAL_NUM__", title=f"{test_name} - Cinsiyete Göre Boxplot")

    # Pozitif (filtre sonrası) liste
    pos_cols = ["PROTOKOL_NO", "TCKIMLIK_NO", "CINSIYET", "SOURCE_FILE"]
    pos_cols = [c for c in pos_cols if c in sub_work.columns]
    pos_tbl = sub_work[pos_cols + ["__VAL_NUM__"]].sort_values("__VAL_NUM__", ascending=False)
    st.write("**Filtre sonrası kayıtlar**")
    st.dataframe(pos_tbl, use_container_width=True)
    st.download_button(
        "⬇️ TCKIMLIK_NO listesi (CSV)",
        data=pos_tbl.to_csv(index=False).encode("utf-8-sig"),
        file_name=f"{test_name}_filtre_sonrasi.csv",
        mime="text/csv"
    )


# Toplu özet
if results_rows:
    st.header("🧾 Toplu Özet Tablosu (Seçili Tetkikler)")
    res_df = pd.DataFrame(results_rows)
    st.dataframe(res_df, use_container_width=True)
    export_df(res_df, name="tetkik_ozet.csv")

# ================= Otomatik Rapor (Tüm Tetkikler) ================= #
st.header("📑 Otomatik Rapor (Tüm Tetkikler)")
if st.button("Raporu üret (tam veri)"):
    rows = []
    for t in sorted(df["TETKIK_ISMI"].dropna().astype(str).unique()):
        sub = df[df["TETKIK_ISMI"].astype(str) == t].copy()
        sub["TEST_DEGERI"] = pd.to_numeric(sub["TEST_DEGERI"], errors="coerce")
        sub = sub.dropna(subset=["TEST_DEGERI"])
        if sub.empty:
            continue
        stats_overall = descr_stats_fast(sub["TEST_DEGERI"])
        msg, _ = nonparametric_test_by_group(sub, "TEST_DEGERI", "CINSIYET")
        rows.append({
            "TETKIK_ISMI": t,
            "N": stats_overall["count"],
            "Mean": stats_overall["mean"],
            "Median": stats_overall["median"],
            "Std": stats_overall["std"],
            "Min": stats_overall["min"],
            "Q1": stats_overall["q1"],
            "Q3": stats_overall["q3"],
            "Max": stats_overall["max"],
            "Normalite": normality_flag(sub["TEST_DEGERI"]),
            "Test": msg
        })
    if rows:
        rpt = pd.DataFrame(rows)
        st.success("Rapor hazırlandı.")
        st.dataframe(rpt, use_container_width=True)
        export_df(rpt, name="tum_tetkikler_rapor.csv")
    else:
        st.warning("Rapor için uygun veri bulunamadı.")

st.caption("Performans ipuçları: Çok dosya yüklerken Polars seçeneğini açın, grafikleri ihtiyaç duydukça gösterin, büyük tabloları CSV olarak indirip lokal inceleyin.")
'''

with open('app.py', 'w', encoding='utf-8') as f:
    f.write(app_code)

'/mnt/data/app_optimized.py'
# ================= Klinik Tablo (β-talasemi tarzı) ================= #
st.header("📋 Klinik Tablo — Hematolojik Bulgular (Otomatik)")

src_choice = st.radio(
    "Veri kaynağı",
    ["Seçimdeki veri (work)", "Tüm veri (df)"],
    index=0,
    horizontal=True
)
base = work.copy() if src_choice.startswith("Seçimdeki") else df.copy()

# Hedef parametreler ve referans aralıkları (gerekirse düzenleyebilirsin)
params = [
    ("Age (years)", None),   # Yaş yoksa otomatik boş kalır
    ("Hb (g/dL)", "Hb"),     # (TETKIK_ISMI'ndeki ad)
    ("HCT (%)", "HCT"),
    ("RBC (×10⁶)", "RBC"),
    ("RDW (%)", "RDW"),
    ("MCV (fL)", "MCV"),
    ("MCH (pg)", "MCH"),
    ("MCHC (g/dL)", "MCHC"),
    ("HbA (%)", "HbA"),
    ("HbA₂ (%)", "HbA2"),
    ("Hb F (%)", "HbF"),
]

ref_ranges = {
    "Hb (g/dL)": "F: 11–15; M: 12–17",
    "HCT (%)":   "F: 36–46; M: 40–53",
    "RBC (×10⁶)": "F: 3.9–5.6; M: 4.5–6.0",
    "RDW (%)":   "11–16",
    "MCV (fL)":  "80–100",
    "MCH (pg)":  "27–34",
    "MCHC (g/dL)": "32–36",
    "HbA (%)":   "94–98",
    "HbA₂ (%)":  "2–3.5",
    "Hb F (%)":  "0–2",
    "Age (years)": "—",
}

# Cinsiyet normalizasyonu
sex_map = {
    "e": "Male", "erkek": "Male", "m": "Male", "male": "Male",
    "k": "Female","kadın":"Female","f":"Female","female":"Female"
}
base["__SEX__"] = (
    base["CINSIYET"].astype(str).str.strip().str.lower().map(sex_map)
)
# TEST_DEGERI sayısal güvence
base["__VAL__"] = pd.to_numeric(
    base["TEST_DEGERI"].astype(str).str.replace(",", ".", regex=False),
    errors="coerce"
)

def fmt_mean_sd(s: pd.Series, nd=2):
    s = pd.to_numeric(s, errors="coerce").dropna()
    if len(s) == 0:
        return "—"
    return f"{s.mean():.{nd}f} ± {s.std(ddof=1):.{nd}f}"

rows = []
for label, tetkik_ismi in params:
    # Age yoksa "—" bırak (datasetinde AGE sütunu varsa 'AGE'→numeric yapıp buraya entegre edebilirsin)
    if tetkik_ismi is None:
        female = "—"
        male = "—"
    else:
        sub = base[base["TETKIK_ISMI"].astype(str) == tetkik_ismi].copy()
        female = fmt_mean_sd(sub.loc[sub["__SEX__"]=="Female", "__VAL__"])
        male   = fmt_mean_sd(sub.loc[sub["__SEX__"]=="Male", "__VAL__"])

    rows.append({
        "Parameter": label,
        "Female (Mean ± SD)": female,
        "Male (Mean ± SD)": male,
        "Reference range": ref_ranges.get(label, "—")
    })

table_df = pd.DataFrame(rows)

# Görüntüle + indir
st.dataframe(table_df, use_container_width=True)
csv_bytes = table_df.to_csv(index=False).encode("utf-8-sig")
st.download_button("⬇️ Tabloyu CSV indir", data=csv_bytes, file_name="klinik_tablo.csv", mime="text/csv")

st.caption(
    "Not: Cinsiyet eşleştirmesi E/K/Erkek/Kadın/Male/Female yazımlarını otomatik algılar. "
    "Yaş (Age) veriniz yoksa satır '—' kalır. İstersen AGE/YAŞ sütununu eklersen hesaplarım."
)<|MERGE_RESOLUTION|>--- conflicted
+++ resolved
@@ -127,14 +127,7 @@
 
 def summarize_sex_counts(frame: pd.DataFrame) -> pd.DataFrame:
     tmp = frame[["TCKIMLIK_NO", "CINSIYET"]].copy()
-<<<<<<< HEAD
-
-    canon = tmp["CINSIYET"].map(normalize_sex_label)
-    canon = pd.Series(canon.to_numpy(dtype=object), index=canon.index, name="__SEX_CANON__")
-    tmp["__SEX_CANON__"] = canon
-=======
     tmp["__SEX_CANON__"] = tmp["CINSIYET"].map(normalize_sex_label)
->>>>>>> fabdd6d6
 
     row_counts = (
         tmp["__SEX_CANON__"].fillna("Bilinmiyor").value_counts(dropna=False)
