--- conflicted
+++ resolved
@@ -401,19 +401,11 @@
 
 # Güvence: numeric kopya olsun
 work = add_numeric_copy(work)
-<<<<<<< HEAD
 
 # Erişkin eşik setleri
 A2_KEYS = {"A2/", "HbA2", "HbA2 (%)", "Hb A2", "Hb A2 (%)"}
 F_KEYS = {"F/", "HbF", "HbF (%)", "Hb F", "Hb F (%)"}
 
-=======
-
-# Erişkin eşik setleri
-A2_KEYS = {"A2/", "HbA2", "HbA2 (%)", "Hb A2", "Hb A2 (%)"}
-F_KEYS = {"F/", "HbF", "HbF (%)", "Hb F", "Hb F (%)"}
-
->>>>>>> f1720b9c
 # TETKIK_ISMI -> varyant adı (HPLC pikleri)
 NUMVAR_FROM_TEST = {
     "C/": "HbC",
